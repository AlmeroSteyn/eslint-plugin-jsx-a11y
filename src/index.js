'use strict';

module.exports = {
  rules: {
    'img-uses-alt': require('./rules/img-uses-alt'),
    'redundant-alt': require('./rules/redundant-alt'),
    'onclick-uses-role': require('./rules/onclick-uses-role'),
    'mouse-events-map-to-key-events': require('./rules/mouse-events-map-to-key-events'),
    'use-onblur-not-onchange': require('./rules/use-onblur-not-onchange'),
    'no-access-key': require('./rules/no-access-key'),
    'label-uses-for': require('./rules/label-uses-for'),
    'no-hash-href': require('./rules/no-hash-href'),
    'valid-aria-role': require('./rules/valid-aria-role'),
<<<<<<< HEAD
    'no-invalid-aria': require('./rules/no-invalid-aria')
=======
    'valid-aria-proptypes': require('./rules/valid-aria-proptypes')
>>>>>>> edd95d5c
  },
  configs: {
    recommended: {
      parserOptions: {
        ecmaFeatures: {
          jsx: true
        }
      },
      rules: {
        "jsx-a11y/img-uses-alt": 2,
        "jsx-a11y/redundant-alt": 2,
        "jsx-a11y/onclick-uses-role": 2,
        "jsx-a11y/mouse-events-map-to-key-events": 2,
        "jsx-a11y/use-onblur-not-onchange": 2,
        "jsx-a11y/no-access-key": 2,
        "jsx-a11y/label-uses-for": 2,
        "jsx-a11y/no-hash-href": 2,
        "jsx-a11y/valid-aria-role": 2,
<<<<<<< HEAD
        "jsx-a11y/no-invalid-aria": 2
=======
        "jsx-a11y/valid-aria-proptypes": 2
>>>>>>> edd95d5c
      }
    }
  }
};<|MERGE_RESOLUTION|>--- conflicted
+++ resolved
@@ -11,11 +11,7 @@
     'label-uses-for': require('./rules/label-uses-for'),
     'no-hash-href': require('./rules/no-hash-href'),
     'valid-aria-role': require('./rules/valid-aria-role'),
-<<<<<<< HEAD
-    'no-invalid-aria': require('./rules/no-invalid-aria')
-=======
     'valid-aria-proptypes': require('./rules/valid-aria-proptypes')
->>>>>>> edd95d5c
   },
   configs: {
     recommended: {
@@ -34,11 +30,7 @@
         "jsx-a11y/label-uses-for": 2,
         "jsx-a11y/no-hash-href": 2,
         "jsx-a11y/valid-aria-role": 2,
-<<<<<<< HEAD
-        "jsx-a11y/no-invalid-aria": 2
-=======
         "jsx-a11y/valid-aria-proptypes": 2
->>>>>>> edd95d5c
       }
     }
   }
