'use strict';

module.exports = {
  rules: {
    'img-uses-alt': require('./rules/img-uses-alt'),
    'redundant-alt': require('./rules/redundant-alt'),
    'onclick-uses-role': require('./rules/onclick-uses-role'),
    'mouse-events-map-to-key-events': require('./rules/mouse-events-map-to-key-events'),
    'use-onblur-not-onchange': require('./rules/use-onblur-not-onchange'),
    'no-access-key': require('./rules/no-access-key'),
    'label-uses-for': require('./rules/label-uses-for'),
    'no-hash-href': require('./rules/no-hash-href'),
    'valid-aria-role': require('./rules/valid-aria-role'),
<<<<<<< HEAD
    'no-invalid-aria': require('./rules/no-invalid-aria')
=======
    'valid-aria-proptypes': require('./rules/valid-aria-proptypes'),
    'no-invalid-aria': require('./rules/no-invalid-aria'),
    'role-requires-aria': require('./rules/role-requires-aria'),
    'no-unsupported-elements-use-aria': require('./rules/no-unsupported-elements-use-aria'),
    'avoid-positive-tabindex': require('./rules/avoid-positive-tabindex'),
    'onclick-has-focus': require('./rules/onclick-has-focus'),
    'aria-role-supports-attribute': require('./rules/aria-role-supports-attribute')
>>>>>>> 9b22d922
  },
  configs: {
    recommended: {
      parserOptions: {
        ecmaFeatures: {
          jsx: true
        }
      },
      rules: {
<<<<<<< HEAD
        "jsx-a11y/img-uses-alt": 2,
        "jsx-a11y/redundant-alt": 2,
        "jsx-a11y/onclick-uses-role": 2,
        "jsx-a11y/mouse-events-map-to-key-events": 2,
        "jsx-a11y/use-onblur-not-onchange": 2,
        "jsx-a11y/no-access-key": 2,
        "jsx-a11y/label-uses-for": 2,
        "jsx-a11y/no-hash-href": 2,
        "jsx-a11y/valid-aria-role": 2,
        "jsx-a11y/no-invalid-aria": 2
=======
        'jsx-a11y/img-uses-alt': 2,
        'jsx-a11y/redundant-alt': 2,
        'jsx-a11y/onclick-uses-role': 2,
        'jsx-a11y/mouse-events-map-to-key-events': 2,
        'jsx-a11y/use-onblur-not-onchange': 2,
        'jsx-a11y/no-access-key': 2,
        'jsx-a11y/label-uses-for': 2,
        'jsx-a11y/no-hash-href': 2,
        'jsx-a11y/valid-aria-role': 2,
        'jsx-a11y/valid-aria-proptypes': 2,
        'jsx-a11y/no-invalid-aria': 2,
        'jsx-a11y/role-requires-aria': 2,
        'jsx-a11y/no-unsupported-elements-use-aria': 2,
        'jsx-a11y/avoid-positive-tabindex': 2
>>>>>>> 9b22d922
      }
    }
  }
};<|MERGE_RESOLUTION|>--- conflicted
+++ resolved
@@ -11,9 +11,6 @@
     'label-uses-for': require('./rules/label-uses-for'),
     'no-hash-href': require('./rules/no-hash-href'),
     'valid-aria-role': require('./rules/valid-aria-role'),
-<<<<<<< HEAD
-    'no-invalid-aria': require('./rules/no-invalid-aria')
-=======
     'valid-aria-proptypes': require('./rules/valid-aria-proptypes'),
     'no-invalid-aria': require('./rules/no-invalid-aria'),
     'role-requires-aria': require('./rules/role-requires-aria'),
@@ -21,7 +18,6 @@
     'avoid-positive-tabindex': require('./rules/avoid-positive-tabindex'),
     'onclick-has-focus': require('./rules/onclick-has-focus'),
     'aria-role-supports-attribute': require('./rules/aria-role-supports-attribute')
->>>>>>> 9b22d922
   },
   configs: {
     recommended: {
@@ -31,18 +27,6 @@
         }
       },
       rules: {
-<<<<<<< HEAD
-        "jsx-a11y/img-uses-alt": 2,
-        "jsx-a11y/redundant-alt": 2,
-        "jsx-a11y/onclick-uses-role": 2,
-        "jsx-a11y/mouse-events-map-to-key-events": 2,
-        "jsx-a11y/use-onblur-not-onchange": 2,
-        "jsx-a11y/no-access-key": 2,
-        "jsx-a11y/label-uses-for": 2,
-        "jsx-a11y/no-hash-href": 2,
-        "jsx-a11y/valid-aria-role": 2,
-        "jsx-a11y/no-invalid-aria": 2
-=======
         'jsx-a11y/img-uses-alt': 2,
         'jsx-a11y/redundant-alt': 2,
         'jsx-a11y/onclick-uses-role': 2,
@@ -57,7 +41,6 @@
         'jsx-a11y/role-requires-aria': 2,
         'jsx-a11y/no-unsupported-elements-use-aria': 2,
         'jsx-a11y/avoid-positive-tabindex': 2
->>>>>>> 9b22d922
       }
     }
   }
